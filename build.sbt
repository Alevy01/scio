--- conflicted
+++ resolved
@@ -21,6 +21,7 @@
 import com.typesafe.sbt.SbtSite.SiteKeys._
 import com.typesafe.sbt.SbtGit.GitKeys.gitRemoteRepo
 
+val asmVersion = "5.2"
 val beamVersion = "0.6.0"
 val algebirdVersion = "0.13.0"
 val annoyVersion = "0.2.5"
@@ -35,11 +36,7 @@
 val commonsMath3Version = "3.6.1"
 val csvVersion = "0.2.0"
 val elasticsearch2Version = "2.1.0"
-<<<<<<< HEAD
 val elasticsearch5Version = "5.5.0"
-=======
-val elasticsearch5Version = "5.3.0"
->>>>>>> 310d25ac
 val guavaVersion = "20.0"
 val hadoopVersion = "2.7.3"
 val hamcrestVersion = "1.3"
@@ -63,8 +60,6 @@
 val slf4jVersion = "1.7.25"
 val sparkeyVersion = "2.1.3"
 val tensorFlowVersion = "1.2.0"
-val jsr166eVersion = "1.1.0"
-val log4jVersion = "2.7"
 
 val scalaMeterFramework = new TestFramework("org.scalameter.ScalaMeterFramework")
 
@@ -78,9 +73,9 @@
   javacOptions                    ++= Seq("-source", "1.8", "-target", "1.8", "-Xlint:unchecked"),
   javacOptions in (Compile, doc)  := Seq("-source", "1.8"),
 
-// protobuf-lite is an older subset of protobuf-java and causes issues
+  // protobuf-lite is an older subset of protobuf-java and causes issues
   excludeDependencies += "com.google.protobuf" % "protobuf-lite",
- 
+
   resolvers += Resolver.sonatypeRepo("public"),
 
   scalastyleSources in Compile ++= (unmanagedSourceDirectories in Test).value,
@@ -244,6 +239,7 @@
     "com.google.auto.service" % "auto-service" % autoServiceVersion,
     "com.google.protobuf" % "protobuf-java" % protobufVersion,
     "me.lyh" %% "protobuf-generic" % protobufGenericVersion,
+    "org.ow2.asm" % "asm" % asmVersion,
     "junit" % "junit" % junitVersion % "provided",
     "com.google.auto.value" % "auto-value" % autoValueVersion % "provided"
   )
@@ -351,7 +347,6 @@
 lazy val scioElasticsearch2: Project = Project(
   "scio-elasticsearch2",
   file("scio-elasticsearch2")
-<<<<<<< HEAD
 ).settings(
   commonSettings,
   description := "Scio add-on for writing to Elasticsearch",
@@ -368,59 +363,13 @@
 lazy val scioElasticsearch5: Project = Project(
   "scio-elasticsearch5",
   file("scio-elasticsearch5")
-=======
->>>>>>> 310d25ac
 ).settings(
   commonSettings,
   description := "Scio add-on for writing to Elasticsearch",
   libraryDependencies ++= Seq(
     "com.google.guava" % "guava" % guavaVersion,
     "joda-time" % "joda-time" % jodaTimeVersion,
-<<<<<<< HEAD
     "org.elasticsearch.client" % "transport" % elasticsearch5Version
-=======
-    "org.elasticsearch" % "elasticsearch" % elasticsearch2Version
-  )
-).dependsOn(
-  scioCore,
-  scioTest % "test"
-)
-
-lazy val scioElasticsearch5: Project = Project(
-  "scio-elasticsearch5",
-  file("scio-elasticsearch5")
-).settings(
-  commonSettings,
-  description := "Scio add-on for writing to Elasticsearch",
-  libraryDependencies ++= Seq(
-    "com.google.guava" % "guava" % guavaVersion,
-    "joda-time" % "joda-time" % jodaTimeVersion,
-    "org.elasticsearch" % "elasticsearch" % elasticsearch5Version,
-    "org.elasticsearch.client" % "transport" % elasticsearch5Version,
-    "com.twitter" % "jsr166e" % jsr166eVersion,
-    "org.apache.logging.log4j" % "log4j-api" % log4jVersion,
-    "org.apache.logging.log4j" % "log4j-core" % log4jVersion
-  )
-).dependsOn(
-  scioCore,
-  scioTest % "test"
-)
-
-lazy val scioElasticsearch5: Project = Project(
-  "scio-elasticsearch5",
-  file("scio-elasticsearch5")
-).settings(
-  commonSettings,
-  description := "Scio add-on for writing to Elasticsearch",
-  libraryDependencies ++= Seq(
-    "com.google.guava" % "guava" % guavaVersion,
-    "joda-time" % "joda-time" % jodaTimeVersion,
-    "org.elasticsearch" % "elasticsearch" % elasticsearch5Version,
-    "org.elasticsearch.client" % "transport" % elasticsearch5Version,
-    "com.twitter" % "jsr166e" % jsr166eVersion,
-    "org.apache.logging.log4j" % "log4j-api" % log4jVersion,
-    "org.apache.logging.log4j" % "log4j-core" % log4jVersion
->>>>>>> 310d25ac
   )
 ).dependsOn(
   scioCore,
@@ -541,7 +490,6 @@
   scioSchemas,
   scioHdfs,
   scioJdbc,
-  scioElasticsearch2,
   scioElasticsearch5,
   scioExtra,
   scioTest % "test"
